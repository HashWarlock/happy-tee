--- conflicted
+++ resolved
@@ -1,10 +1,6 @@
 import React from 'react';
-<<<<<<< HEAD
-import { View, Pressable } from 'react-native';
+import { View, Pressable, ScrollView } from 'react-native';
 import { MonoText as Text } from './MonoText';
-=======
-import { View, Text, Pressable, ScrollView } from 'react-native';
->>>>>>> 35936f56
 import { Ionicons } from '@expo/vector-icons';
 import { useRouter } from 'expo-router';
 import { z } from 'zod';
@@ -107,59 +103,9 @@
   }
 
   return (
-<<<<<<< HEAD
-    <Pressable
-      onPress={() => router.push(`/session/${sessionId}/message/${messageId}`)}
-      className="border bg-neutral-50 border-gray-300 rounded-lg bg-white flex-col items-start justify-between py-2 px-3 my-3"
-    >
-      <View className="flex-row items-center py-1">
-        <Ionicons name="search" size={14} color="#a1a1a1" />
-        <Text className="text-neutral-500 font-bold px-1">Grep</Text>
-        <Text
-          className="flex-1 text-neutral-500"
-          numberOfLines={1}
-        >
-          "{query || 'pattern'}" in {displayTarget}
-        </Text>
-      </View>
-
-      <View className="flex-row items-center basis-full">
-        <Text className="text-neutral-500 mr-2">
-          {resultText}
-        </Text>
-        <Ionicons 
-          name="chevron-forward" 
-          size={12} 
-          color="#a3a3a3"
-        />
-      </View>
-    </Pressable>
-  );
-}
-
-export function GrepCompactViewInner({ tool }: { tool: GrepToolCall }) {
-  // Defensive: check for common grep arguments
-  const query = tool.arguments?.query || tool.arguments?.pattern;
-  const filePath = tool.arguments?.file_path || tool.arguments?.files || tool.arguments?.path;
-  const directory = tool.arguments?.directory || tool.arguments?.dir;
-  
-  // Display search target (file, directory, or pattern)
-  const searchTarget = filePath || directory || 'files';
-  const displayTarget = typeof searchTarget === 'string' 
-    ? searchTarget.split('/').pop() || searchTarget 
-    : Array.isArray(searchTarget) 
-      ? `${searchTarget.length} files` 
-      : 'files';
-
-  return (
-    <View className="flex-row items-center py-0.5">
-      <Ionicons name="search" size={14} color="#a1a1a1" />
-      <Text className="text-xs text-neutral-500 font-bold px-1">Grep</Text>
-=======
     <View className={TOOL_CONTAINER_STYLES.BASE_CONTAINER}>
       <Ionicons name="search" size={TOOL_COMPACT_VIEW_STYLES.ICON_SIZE} color={TOOL_COMPACT_VIEW_STYLES.ICON_COLOR} />
       <Text className={TOOL_COMPACT_VIEW_STYLES.TOOL_NAME_CLASSES}>Grep</Text>
->>>>>>> 35936f56
       <Text
         className={TOOL_COMPACT_VIEW_STYLES.CONTENT_CLASSES}
         numberOfLines={1}
