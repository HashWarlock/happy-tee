import React, { useEffect } from 'react';
import { View } from 'react-native';
import { MonoText as Text } from './MonoText';
import Animated, { useSharedValue, withRepeat, withTiming, Easing, useAnimatedStyle } from 'react-native-reanimated';
import { TOOL_COMPACT_VIEW_STYLES } from './constants';

export function ShimmerText({ children }: { children: string; }) {
  const shimmerPosition = useSharedValue(-1);
  const opacityPhase = useSharedValue(0);

  useEffect(() => {
    shimmerPosition.value = withRepeat(
      withTiming(1, {
        duration: 1200,
        easing: Easing.inOut(Easing.ease),
      }),
      -1,
      false
    );

    opacityPhase.value = withRepeat(
      withTiming(2 * Math.PI, {
        duration: 1200,
        easing: Easing.linear,
      }),
      -1,
      false
    );
  }, [shimmerPosition, opacityPhase]);

  // Slide across the text while pulsing the opacity to hide the edges of the loop restart
  const shimmerStyle = useAnimatedStyle(() => {
    const translateX = shimmerPosition.value * 80;
    const opacity = 0.4 + 0.2 * Math.sin(opacityPhase.value);
    return {
      transform: [{ translateX }],
      opacity,
    };
  });

  return (
    <View className="relative overflow-hidden">
      {/* Base text */}
<<<<<<< HEAD
      <Text style={{ opacity: 0.7 }} className="text-sm text-neutral-500 font-bold">
=======
      <Text className={`${TOOL_COMPACT_VIEW_STYLES.TOOL_NAME_SIZE} text-neutral-500 font-bold px-1`} style={{ opacity: 0.7 }}>
>>>>>>> 35936f56
        {children}
      </Text>

      {/* Sliding shimmer overlay */}
      <Animated.View
        style={[
          {
            position: 'absolute',
            top: 0,
            left: -20,
            width: 40,
            height: '100%',
            backgroundColor: 'rgba(255, 255, 255, 0.8)',
            //backgroundColor: 'rgb(255, 0,0)',
            borderRadius: 2,
          },
          shimmerStyle,
        ]} />
    </View>
  );
}<|MERGE_RESOLUTION|>--- conflicted
+++ resolved
@@ -41,11 +41,7 @@
   return (
     <View className="relative overflow-hidden">
       {/* Base text */}
-<<<<<<< HEAD
-      <Text style={{ opacity: 0.7 }} className="text-sm text-neutral-500 font-bold">
-=======
       <Text className={`${TOOL_COMPACT_VIEW_STYLES.TOOL_NAME_SIZE} text-neutral-500 font-bold px-1`} style={{ opacity: 0.7 }}>
->>>>>>> 35936f56
         {children}
       </Text>
 
